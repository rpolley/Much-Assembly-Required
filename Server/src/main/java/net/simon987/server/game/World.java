--- conflicted
+++ resolved
@@ -157,15 +157,9 @@
         for (GameObject object : gameObjects.values()) {
             //Clean up dead objects
             if (object.isDead()) {
-<<<<<<< HEAD
-                if (!object.onDeadCallback()) {
-                    removeObject(object);
-=======
-
                 if (!object.onDeadCallback()) {
                     removeObject(object);
                     //LogManager.LOGGER.fine("Removed object " + object + " id: " + object.getObjectId());
->>>>>>> 8ed192f8
                 }
 
             } else if (object instanceof Updatable) {
