--- conflicted
+++ resolved
@@ -254,20 +254,13 @@
 
     /**
      * Called before this GameObject is removed from the world - defaults to doing nothing
-<<<<<<< HEAD
-     * @return cancelled
-=======
      * @return true if cancelled
->>>>>>> 8ed192f8
      */
     public boolean onDeadCallback() {
         return false;
     }
-<<<<<<< HEAD
 
     public void initialize() {
 
     }
-=======
->>>>>>> 8ed192f8
 }