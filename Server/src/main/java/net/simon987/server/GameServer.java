--- conflicted
+++ resolved
@@ -34,11 +34,9 @@
 
     private DayNightCycle dayNightCycle;
 
-<<<<<<< HEAD
     private CryptoProvider cryptoProvider;
-=======
+
 	private MongoClient mongo = null;
->>>>>>> 210e5799
 
     public GameServer() {
 
@@ -238,8 +236,8 @@
 //	            LogManager.LOGGER.fine("Saving world "+w.getId()+" to mongodb");
                 insertedWorlds++;
 	            worlds.save(w.mongoSerialise());
-	                
-	         	// If the world should unload, it is removed from the Universe after having been saved. 
+
+	         	// If the world should unload, it is removed from the Universe after having been saved.
 	        	if (w.shouldUnload()){
 	        		unloaded_worlds++;
 //				 	LogManager.LOGGER.fine("Unloading world "+w.getId()+" from universe");
